
"""
This module servers as a library of API checks used as assertions during
constructing the computational graph.
"""

# tests: lint

<<<<<<< HEAD
from neuralmonkey.logging import log, debug

def check_dataset_and_coders(dataset, coders):
    #pylint: disable=protected-access

    data_list = []

    for c in coders:
        if hasattr(c, "data_id"):
            data_list.append((c.data_id, c))
        elif hasattr(c, "data_ids"):
            data_list.extend([(d, c) for d in c.data_ids])
        else:
            log("Warning: Coder: {} does not have a data attribute".format(c))

    debug("Found series: {}".format(str(data_list)), "checking")
    missing = []

    for (serie, coder) in data_list:
        if not dataset.has_series(serie):
            log("dataset {} does not have serie {}".format(dataset.name, serie))
            missing.append((coder, serie))

    if len(missing) > 0:
        formated = ["{} ({}, {}.{})" .format(name, cod.name,
                                             cod.__class__.__module__,
                                             cod.__class__.__name__)
                    for name, cod in missing]

        raise Exception("Dataset '{}' is mising series {}:"
                        .format(dataset.name, ", ".join(formated)))
=======
class CheckingException(Exception):
    pass

def check_dataset_and_coders(dataset, coders):
    #pylint: disable=protected-access
    missing = \
        [(cod.data_id, cod) for cod in coders if not dataset.has_series(cod.data_id)]
    if missing:
        formated = ["{} ({}, {}.{})".format(name,
                                            cod.name,
                                            cod.__class__.__module__,
                                            cod.__class__.__name__) for name, cod in missing]
        raise CheckingException("Dataset \"{}\" is mising series {}:"\
                .format(dataset.name, ", ".join(formated)))
>>>>>>> 1063ddd5


def missing_attributes(obj, attributes):
    return [attr for attr in attributes is not hasattr(obj, attributes)]


def type_to_str(type_obj):
    return "{}.{}".format(type_obj.__module__, type_obj.__name__)


def assert_type(obj, name, value, expected_type, can_be_none=False):
    if value is None and can_be_none:
        return
    if not isinstance(value, expected_type):
        caller_type_str = type_to_str(type(obj))
        exptected_str = type_to_str(expected_type)
        real_type_str = type_to_str(type(value))
        raise CheckingException("Value of \"{}\" in \"{}\" should be \"{}\" but was \"{}\"{}".\
                format(name, caller_type_str, exptected_str, real_type_str, value))<|MERGE_RESOLUTION|>--- conflicted
+++ resolved
@@ -6,8 +6,10 @@
 
 # tests: lint
 
-<<<<<<< HEAD
 from neuralmonkey.logging import log, debug
+
+class CheckingException(Exception):
+    pass
 
 def check_dataset_and_coders(dataset, coders):
     #pylint: disable=protected-access
@@ -36,25 +38,8 @@
                                              cod.__class__.__name__)
                     for name, cod in missing]
 
-        raise Exception("Dataset '{}' is mising series {}:"
-                        .format(dataset.name, ", ".join(formated)))
-=======
-class CheckingException(Exception):
-    pass
-
-def check_dataset_and_coders(dataset, coders):
-    #pylint: disable=protected-access
-    missing = \
-        [(cod.data_id, cod) for cod in coders if not dataset.has_series(cod.data_id)]
-    if missing:
-        formated = ["{} ({}, {}.{})".format(name,
-                                            cod.name,
-                                            cod.__class__.__module__,
-                                            cod.__class__.__name__) for name, cod in missing]
-        raise CheckingException("Dataset \"{}\" is mising series {}:"\
-                .format(dataset.name, ", ".join(formated)))
->>>>>>> 1063ddd5
-
+        raise CheckingException("Dataset '{}' is mising series {}:"
+                                .format(dataset.name, ", ".join(formated)))
 
 def missing_attributes(obj, attributes):
     return [attr for attr in attributes is not hasattr(obj, attributes)]
